--- conflicted
+++ resolved
@@ -711,7 +711,6 @@
 def mk_supervised_dataset(config: LMSupervisedDatasetConfig, tokenizer: PreTrainedTokenizerBase):
     import levanter.data
 
-<<<<<<< HEAD
     # Choose data source based on config
     if config.hf_dataset_name is not None:
         # Using HF dataset
@@ -722,16 +721,11 @@
         if not validation_urls:
             raise ValueError("Must specify either hf_dataset_name or validation_urls")
         dataset = levanter.data.datasource_from_jsonl(validation_urls)
-=======
-    validation_urls = [url for url_pat in config.validation_urls for url in expand_glob(url_pat)]
-    dataset = levanter.data.datasource_from_jsonl(validation_urls)
->>>>>>> a7e42ecc
 
     input_field = config.input_field
     output_field = config.output_field
 
     output_exemplar = {"input_ids": np.zeros((0,), dtype=np.int32), "sources_len": np.zeros((0,), dtype=np.int32)}
-<<<<<<< HEAD
 
     # Use the same preprocessing as before
     dataset = dataset.map_batches(
@@ -742,8 +736,6 @@
     )
 
     dataset = dataset.build_or_load_cache(config.cache_dir, await_finished=True)
-=======
->>>>>>> a7e42ecc
 
     if tokenizer.pad_token is None:
         tokenizer.pad_token = tokenizer.eos_token
