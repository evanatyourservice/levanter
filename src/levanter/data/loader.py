import functools
import logging
import time
from collections import defaultdict
from typing import AsyncIterator, Callable, Iterable, Iterator, Optional, Tuple, TypeVar

import jax
from jax import Array
from jax import numpy as jnp
from jax import tree_util as jtu
from jax.experimental import multihost_utils
from jax.sharding import Mesh, PartitionSpec
from jaxtyping import PyTree

import haliax as hax
from haliax import is_named_array
from haliax._src.util import index_where
from haliax.partitioning import ResourceMapping

from levanter.data.dataset import AsyncDataset
from levanter.data.utils import batched
from levanter.shapes import NamedShapeSpec, ShapeSpec, to_raw_shape
<<<<<<< HEAD
from levanter.utils.background_iterable import BackgroundIterable
=======
from levanter.utils.background_iterable import BackgroundIterator
>>>>>>> 9804b347
from levanter.utils.jax_utils import local_cpu_mesh
from levanter.utils.thread_utils import AsyncIteratorWrapper, blocking_wait


Ex = TypeVar("Ex")

_TensorSliceIndex = tuple[slice, ...]
logger = logging.getLogger(__name__)


class DataLoader(Iterable[Ex]):
    def __init__(
        self,
        Batch: hax.Axis,
        data: AsyncDataset[Ex],
        max_buffered_batches: Optional[int],
        mesh: Mesh,
        axis_resources: Optional[ResourceMapping],
        # this is set heuristically for the typical tokenseqdataset we use. Should probably tune
        prefetch_size: int = 32,
    ):
        """

        TODO: document this

        Args:
            Batch (hax.Axis): The batch axis
            data (AsyncDataset[Ex]): The dataset to load from
            max_buffered_batches (Optional[int]): The maximum number of batches to buffer. If None, the buffer is unbounded.
             If <0, the buffer is disabled and single threaded operation is used.
            axis_resources (Optional[ResourceMapping]): axis mapping
            prefetch_size (int): The number of batches to prefetch at once
            mesh (Mesh): The mesh to use

        """
        self.max_buffered_batches = max_buffered_batches
        self.prefetch_size = prefetch_size
        self.axis_resources = axis_resources
        self.data_store = data
        self.mesh = mesh
        self.Batch = Batch

        with local_cpu_mesh():
            # It's important that all data loading happens CPU side. We might relax this one day.
            self._ex_leaves, self._ex_structure = jax.tree_flatten(
                blocking_wait(self.data_store.getitem_async(0)), is_leaf=is_named_array
            )

        local_device_indices, local_indices = self._compute_local_device_indices()

        self._local_device_indices: dict[jax.Device, range] = local_device_indices
        # this is just the flat indices
        self._local_indices: list[int] = local_indices

    def _compute_local_device_indices(self):
        sharding: jax.sharding.Sharding = hax.partitioning.sharding_for_axis(
            self.Batch.name, self.axis_resources, self.mesh
        )
        # this is a map from devices to the slice of the array that they contain (in the global array)
        local_indices_map = sharding.addressable_devices_indices_map((self.batch_size,))
        # we just want all the indices
        local_device_indices: dict[jax.Device, range] = {
            device1: range(*idx[0].indices(self.batch_size))
            for device1, idx in local_indices_map.items()
            if idx is not None
        }
        local_indices: list[int] = []
        for device, indices in local_device_indices.items():
            local_indices.extend(indices)
        return local_device_indices, local_indices

    @property
    def batch_size(self):
        return self.Batch.size

    def __iter__(self):
        return self.iter_from_step(None)

    def iter_from_step(self, start_from_batch: Optional[int] = None):
        # sometimes we pass in an array for the start_from_batch, so we need to check for that
        start_from_batch = int(start_from_batch) if start_from_batch is not None else None
        return DataLoaderIterator(self, start_from_batch=start_from_batch)


class DataLoaderIterator(Iterator[Ex]):
    def __init__(self, data_loader: DataLoader, start_from_batch: Optional[int] = None):
        self.dl = data_loader
        self._start_from_batch = start_from_batch
        self.mapping = self.dl.axis_resources
        if self.mapping is None:
            self.mapping = hax.partitioning.current_thread_local_mapping()

        buffered_batches = self.dl.max_buffered_batches
<<<<<<< HEAD
        if buffered_batches == 0:
            self._batches = AsyncIteratorWrapper(self._produce_batches())
        else:
            self._batches = iter(BackgroundIterable(self._produce_batches, max_capacity=buffered_batches))
=======
        self._batches: Iterator[Ex]
        if buffered_batches == 0:
            self._batches = AsyncIteratorWrapper(self._produce_batches())
        else:
            self._batches = _JaxCpuBackgroundIterator(self._produce_batches, max_capacity=buffered_batches)
>>>>>>> 9804b347

    def __next__(self):
        time_start = time.time()
        individual_data_batch = next(self._batches)
        data_for_this_batch = {index: datum for index, datum in zip(self.dl._local_indices, individual_data_batch)}
        batch = self._batchify_local_data(data_for_this_batch)

        time_end = time.time()
        if (time_end - time_start) > 0.5:
            logger.info(f"Prefetch wasn't fast enough: {time_end - time_start:.3f}")
        return batch

    async def _produce_batches(self):
        batch_number = self._start_from_batch or 0
        done = False
        while not done:
            target_next_batch_number = batch_number + self.dl.prefetch_size
            max_achievable_batch_number = await self._dataset_get_available_batch_number(target_next_batch_number)
            if max_achievable_batch_number < target_next_batch_number:
                done = True

            next_batch_numbers = list(range(batch_number, min(target_next_batch_number, max_achievable_batch_number)))

            if len(next_batch_numbers) == 0:
                break

            batch_number = next_batch_numbers[-1] + 1

            async for batch in self._retrieve_batches(next_batch_numbers):
                yield batch

    async def _dataset_get_available_batch_number(self, target_max_batch_number: int) -> int:
        if self.dl.data_store.is_finite():
            next_end = (target_max_batch_number + 1) * self.dl.batch_size
            available_len = await self.dl.data_store.wait_until_len_at_least(next_end)
            max_achievable_batch_number = available_len // self.dl.batch_size

            return max_achievable_batch_number

        return target_max_batch_number

    async def _retrieve_batches(self, batch_numbers: list[int]):
        with local_cpu_mesh():
            time_start = time.time()
            individual_datums_for_each_batch = await self._do_retrieve_batch_of_batches(batch_numbers)
            # reshape to be per batch
            time_end = time.time()
            logger.debug(f"Time to get {len(batch_numbers)} batches: {time_end - time_start:.3f}")

            for data in individual_datums_for_each_batch:
                yield data

    def _batchify_local_data(self, data_for_this_batch: dict[int, Array]):
        cache: dict[tuple[int, int], list[Array | hax.NamedArray]] = {}

        def get_local_batch(begin: int, end: int) -> list:
            if (begin, end) in cache:
                return cache[(begin, end)]

            # TODO: if we ever do "big data" (i.e. huge examples) we might want to be able to load part of an example
            # which will require support from the datastore (i.e. tensorstore)
            device_batch = _stack_tree(self.dl.Batch.name, [data_for_this_batch[i] for i in range(begin, end)])
            batch_leaves = hax.tree_util.tree_leaves(device_batch)

            cache[(begin, end)] = batch_leaves

            return batch_leaves

        def get_local_data_for_leaf(indices: _TensorSliceIndex, leaf_index: int) -> Array:
            batch_slice = indices[0]
            begin, end, stride = batch_slice.indices(self.dl.batch_size)
            if stride != 1:
                raise ValueError("Stride must be 1")

            leaf_data = get_local_batch(begin, end)[leaf_index]

            if isinstance(leaf_data, hax.NamedArray):
                # select out the batch axis
                batch_index = index_where(lambda ax: ax.name == self.dl.Batch.name, leaf_data.axes)
                new_indices = list(indices)
                new_indices[batch_index] = slice(None)
                return leaf_data.array[tuple(new_indices)]
            else:
                other_indices = indices[1:]
                if all(idx == slice(None) for idx in other_indices):
                    return leaf_data
                else:
<<<<<<< HEAD
                    # TODO: this doesn't work with named axes
=======
>>>>>>> 9804b347
                    return leaf_data[(..., *other_indices)]

        def make_global_array_for_leaf(leaf_index, item_leaf_shape: ShapeSpec | NamedShapeSpec):
            def get_data(indices):
                return get_local_data_for_leaf(indices, leaf_index)

            raw_array = jax.make_array_from_callback(
                to_raw_shape(item_leaf_shape),
                jax.sharding.NamedSharding(self.dl.mesh, self._pspec_for(item_leaf_shape)),
                get_data,
            )
            if isinstance(item_leaf_shape, NamedShapeSpec):
                return hax.NamedArray(raw_array, item_leaf_shape.shape)
            else:
                return raw_array

        gda_leaves = [
            make_global_array_for_leaf(leaf_index, _batchified_shape(self.dl.Batch, item_leaf))
            for leaf_index, item_leaf in enumerate(self.dl._ex_leaves)
        ]
        gda_tree = jax.tree.unflatten(self.dl._ex_structure, gda_leaves)
        return gda_tree

    async def _do_retrieve_batch_of_batches(self, batch_numbers):
        indices_for_this_batch_of_batches: list[int] = []
        for bn in batch_numbers:
            indices_this_batch = range(bn * self.dl.batch_size, (bn + 1) * self.dl.batch_size, 1)
            indices_this_batch_this_process = [indices_this_batch[i] for i in self.dl._local_indices]
            indices_for_this_batch_of_batches.extend(indices_this_batch_this_process)
        individual_datums = await self.dl.data_store.get_batch(indices_for_this_batch_of_batches)
        individual_datums_for_each_batch = list(batched(individual_datums, len(self.dl._local_indices)))
        return individual_datums_for_each_batch

    def _pspec_for(self, shape_spec: ShapeSpec | NamedShapeSpec) -> PartitionSpec:
        if isinstance(shape_spec, ShapeSpec):  # type: ignore
            batch_name = hax.partitioning.physical_axis_name(self.dl.Batch, self.dl.axis_resources)
            return PartitionSpec(batch_name, *((None,) * (len(shape_spec.shape) - 1)))
        else:
            return hax.partitioning.pspec_for_axis(shape_spec.shape, self.dl.axis_resources)  # type: ignore


def _batchified_shape(Batch, leaf: hax.NamedArray | Array) -> ShapeSpec | NamedShapeSpec:
    if is_named_array(leaf):
        return NamedShapeSpec((Batch,) + leaf.axes, leaf.dtype)
    else:
        return ShapeSpec((Batch.size,) + leaf.shape, leaf.dtype)


<<<<<<< HEAD
=======
class _JaxCpuBackgroundIterator(BackgroundIterator[Ex]):
    """
    We want the thread to only use the CPU device.
    """

    def __init__(self, producer_fn: Callable[[], Iterator[Ex] | AsyncIterator[Ex]], max_capacity: Optional[int]):
        super().__init__(producer_fn, max_capacity)

    def _fill_queue_with_batches(self):
        with local_cpu_mesh():
            super()._fill_queue_with_batches()


>>>>>>> 9804b347
@functools.partial(jax.jit, static_argnums=(0,))
def _stack_tree(batch_name, individual_datums):
    def _stack_leaves_unchecked(*leaves):
        if is_named_array(leaves[0]):
            return hax.stack(batch_name, leaves)
        else:
            return jnp.stack(leaves)

    return jax.tree.map(_stack_leaves_unchecked, *individual_datums, is_leaf=is_named_array)


def check_sharded_consistency(tree: PyTree, check_disjoint_indices_are_different: bool = False):
    """Checks the following consistency conditions on an array:
    - all replicas have the same data
    - if check_disjoint_indices_are_different is True, then all shards with disjoint indices have different data
    """
    # index is a tuple[slice, ...], slices are obnoxiously not hashable so we have to convert to tuple

    def check_array(array):
        def _to_tuple(index: Tuple[slice, ...]) -> Tuple[Tuple[int, int], ...]:
            my_indices: Tuple[Tuple[int, int], ...] = tuple(
                s.indices(axis_size)[0:2] for axis_size, s in zip(array.shape, index)
            )

            return my_indices

        replicas_by_index = defaultdict(list)
        for shard in array.global_shards:
            replicas_by_index[_to_tuple(shard.index)].append(shard)

        # global shards is not necessarily sorted consistently, so we have to sort the indices
        sorted_indices = sorted(replicas_by_index.keys())

        # ok now get canonical versions of each index
        replica_0_arrays = {}

        for index in sorted_indices:
            shards = replicas_by_index[index]
            try:
                leader = next(s for s in shards if s.replica_id == 0)
            except StopIteration:
                raise ValueError("No replica 0 for index", index)

            data = leader.data
            if data is None:
                shard_shape = [s[1] - s[0] for s in index]
                data = jnp.zeros(shard_shape, dtype=array.dtype)

            replica_0_array = multihost_utils.broadcast_one_to_all(data, is_source=leader.data is not None)
            replica_0_arrays[index] = replica_0_array

        for shard in array.addressable_shards:
            replica_0_array = replica_0_arrays[_to_tuple(shard.index)]
            assert shard.data is not None

            if not jnp.array_equal(shard.data, replica_0_array, equal_nan=True):
                raise ValueError("Shard data does not match replica 0 data", shard, replica_0_array)

            if check_disjoint_indices_are_different:
                for other_index, other_array in replica_0_arrays.items():
                    if other_index == _to_tuple(shard.index):
                        continue

                    if shard.index != other_index:
                        if jnp.array_equal(shard.data, other_array, equal_nan=True):
                            raise ValueError(
                                "Shard data is the same as another shard with disjoint indices", shard, other_array
                            )

    for leaf in jtu.tree_leaves(tree):
        check_array(leaf)<|MERGE_RESOLUTION|>--- conflicted
+++ resolved
@@ -20,11 +20,7 @@
 from levanter.data.dataset import AsyncDataset
 from levanter.data.utils import batched
 from levanter.shapes import NamedShapeSpec, ShapeSpec, to_raw_shape
-<<<<<<< HEAD
-from levanter.utils.background_iterable import BackgroundIterable
-=======
 from levanter.utils.background_iterable import BackgroundIterator
->>>>>>> 9804b347
 from levanter.utils.jax_utils import local_cpu_mesh
 from levanter.utils.thread_utils import AsyncIteratorWrapper, blocking_wait
 
@@ -118,18 +114,11 @@
             self.mapping = hax.partitioning.current_thread_local_mapping()
 
         buffered_batches = self.dl.max_buffered_batches
-<<<<<<< HEAD
-        if buffered_batches == 0:
-            self._batches = AsyncIteratorWrapper(self._produce_batches())
-        else:
-            self._batches = iter(BackgroundIterable(self._produce_batches, max_capacity=buffered_batches))
-=======
         self._batches: Iterator[Ex]
         if buffered_batches == 0:
             self._batches = AsyncIteratorWrapper(self._produce_batches())
         else:
             self._batches = _JaxCpuBackgroundIterator(self._produce_batches, max_capacity=buffered_batches)
->>>>>>> 9804b347
 
     def __next__(self):
         time_start = time.time()
@@ -217,10 +206,6 @@
                 if all(idx == slice(None) for idx in other_indices):
                     return leaf_data
                 else:
-<<<<<<< HEAD
-                    # TODO: this doesn't work with named axes
-=======
->>>>>>> 9804b347
                     return leaf_data[(..., *other_indices)]
 
         def make_global_array_for_leaf(leaf_index, item_leaf_shape: ShapeSpec | NamedShapeSpec):
@@ -269,8 +254,6 @@
         return ShapeSpec((Batch.size,) + leaf.shape, leaf.dtype)
 
 
-<<<<<<< HEAD
-=======
 class _JaxCpuBackgroundIterator(BackgroundIterator[Ex]):
     """
     We want the thread to only use the CPU device.
@@ -284,7 +267,6 @@
             super()._fill_queue_with_batches()
 
 
->>>>>>> 9804b347
 @functools.partial(jax.jit, static_argnums=(0,))
 def _stack_tree(batch_name, individual_datums):
     def _stack_leaves_unchecked(*leaves):
